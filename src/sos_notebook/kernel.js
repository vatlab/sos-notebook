/**
 * Copyright (c) Bo Peng and the University of Texas MD Anderson Cancer Center
 * Distributed under the terms of the 3-clause BSD License.
 **/
define([
  "jquery",
  "codemirror/lib/codemirror",
  "codemirror/mode/python/python",
  "codemirror/mode/r/r",
  "codemirror/mode/octave/octave",
  "codemirror/mode/ruby/ruby",
  "codemirror/mode/sas/sas",
  "codemirror/mode/javascript/javascript",
  "codemirror/mode/shell/shell",
  "codemirror/mode/julia/julia",
  "codemirror/mode/markdown/markdown",
  "codemirror/addon/selection/active-line",
  "codemirror/addon/fold/foldcode",
  "codemirror/addon/fold/foldgutter",
  "codemirror/addon/fold/indent-fold"
], function($) {

  "use strict";
  //variables defined as global which enable access from imported scripts.
  window.BackgroundColor = {};
  window.DisplayName = {};
  window.KernelName = {};
  window.LanguageName = {};
  window.KernelList = [];
  window.JsLoaded = new Map();
  window.KernelOptions = {};
  window.CodeMirrorMode = {};

  window.events = require("base/js/events");
  window.Jupyter = require("base/js/namespace");
  window.CodeCell = require("notebook/js/codecell").CodeCell;

  window.my_panel = null;

  window.sos_comm = null;

  var nb = IPython.notebook;

  // initialize BackgroundColor etc from cell meta data
  if (!("sos" in nb.metadata)) {
    nb.metadata["sos"] = {
      "kernels": [
        // displayed name, kernel name, language, color
        ["SoS", "sos", "", ""]
      ],
      // panel displayed, position (float or side), old panel height
      "panel": {
        "displayed": true,
        "height": 0
      },
    };
  } else if (!nb.metadata["sos"].panel) {
    nb.metadata["sos"].panel = {
      "displayed": true,
      "height": 0
    };
  }

  var data = nb.metadata["sos"]["kernels"];
  // upgrade existing meta data if it uses the old 3 item format
  if (nb.metadata["sos"]["kernels"].length > 0 &&
    nb.metadata["sos"]["kernels"][0].length === 3) {
    for (var j = 0; j < nb.metadata["sos"]["kernels"].length; j++) {
      var def = nb.metadata["sos"]["kernels"][j];
      // original format, kernel, name, color
      // new format, name, kenel, lan, color
      nb.metadata["sos"]["kernels"][j] = [def[1], def[0], def[1], def[2]];
    }
    data = nb.metadata["sos"]["kernels"];
  }

  for (var i = 0; i < data.length; i++) {
    // BackgroundColor is color
    window.BackgroundColor[data[i][0]] = data[i][3];
    window.BackgroundColor[data[i][1]] = data[i][3];
    // DisplayName
    window.DisplayName[data[i][0]] = data[i][0];
    window.DisplayName[data[i][1]] = data[i][0];
    // Name
    window.KernelName[data[i][0]] = data[i][1];
    window.KernelName[data[i][1]] = data[i][1];
    // LanguageName
    window.LanguageName[data[i][0]] = data[i][2];
    window.LanguageName[data[i][1]] = data[i][2];
    // KernelList, use displayed name
    window.KernelList.push(data[i][0]);
    // codemirror mode
    if (data[i].length > 4 && data[i][4]) {
      window.CodeMirrorMode[data[i][0]] = data[i][4]
    }
  }

  // if not defined sos version, remove extra kernels saved by
  // sos-notebook 0.9.12.7 or earlier
  if (!nb.metadata["sos"]["version"]) {
    save_kernel_info();
  }

  function load_css(text) {
    var css = document.createElement("style");
    css.type = "text/css";
    css.innerHTML = text;
    document.body.appendChild(css);
  };

  // add language specific css
  function lan_css(lan) {
    if (window.BackgroundColor[lan]) {
      let css_name = safe_css_name(`sos_lan_${lan}`);
      return `.code_cell.${css_name} .input_prompt,
        .${css_name} div.out_prompt_overlay.prompt {
          background: ${window.BackgroundColor[lan]};
          height: 100%;
        }
      `;
    } else {
      return null;
    }
  }

  window.filterDataFrame = function(id) {
    var input = document.getElementById("search_" + id);
    var filter = input.value.toUpperCase();
    var table = document.getElementById("dataframe_" + id);
    var tr = table.getElementsByTagName("tr");

    // Loop through all table rows, and hide those who do not match the search query
    for (var i = 1; i < tr.length; i++) {
      for (var j = 0; j < tr[i].cells.length; ++j) {
        var matched = false;
        if (tr[i].cells[j].innerHTML.toUpperCase().indexOf(filter) !== -1) {
          tr[i].style.display = "";
          matched = true;
          break;
        }
        if (!matched) {
          tr[i].style.display = "none";
        }
      }
    }
  };

  window.sortDataFrame = function(id, n, dtype) {
    var table = document.getElementById("dataframe_" + id);

    var tb = table.tBodies[0]; // use `<tbody>` to ignore `<thead>` and `<tfoot>` rows
    var tr = Array.prototype.slice.call(tb.rows, 0); // put rows into array

    var fn = dtype === "numeric" ? function(a, b) {
      return parseFloat(a.cells[n].textContent) <= parseFloat(b.cells[n].textContent) ? -1 : 1;
    } : function(a, b) {
      var c = a.cells[n].textContent.trim().localeCompare(b.cells[n].textContent.trim());
      return c > 0 ? 1 : (c < 0 ? -1 : 0);
    };
    var isSorted = function(array, fn) {
      if (array.length < 2) {
        return 1;
      }
      var direction = fn(array[0], array[1]);
      for (var i = 1; i < array.length - 1; ++i) {
        var d = fn(array[i], array[i + 1]);
        if (d === 0) {
          continue;
        } else if (direction === 0) {
          direction = d;
        } else if (direction !== d) {
          return 0;
        }
      }
      return direction;
    };

    var sorted = isSorted(tr, fn);
    var i;

    if (sorted === 1 || sorted === -1) {
      // if sorted already, reverse it
      for (i = tr.length - 1; i >= 0; --i) {
        tb.appendChild(tr[i]); // append each row in order
      }
    } else {
      tr = tr.sort(fn);
      for (i = 0; i < tr.length; ++i) {
        tb.appendChild(tr[i]); // append each row in order
      }
    }
  };

  function save_kernel_info() {
    var used_kernels = new Set();
    var cells = nb.get_cells();
    for (var i = cells.length - 1; i >= 0; --i) {
      if (cells[i].cell_type === "code" && cells[i].metadata.kernel) {
        used_kernels.add(cells[i].metadata.kernel);
      }
    }
    nb.metadata["sos"]["kernels"] = Array.from(used_kernels).sort().map(
      function(x) {
        return [window.DisplayName[x], window.KernelName[x],
          window.LanguageName[x] || "", window.BackgroundColor[x] || "",
          window.CodeMirrorMode[x] || ""
        ]
      }
    );
    // if some kernel is not registered add them
  }

  function load_kernel_js(kernel_name) {
    let specs = IPython.kernelselector.kernelspecs;
    let ks = specs[kernel_name];
    if (ks && ks.resources["kernel.js"]) {
      console.info(`Dynamically requiring ${ks.resources["kernel.js"]}`);
      requirejs([ks.resources['kernel.js']],
        function (kernel_mod) {
          if (kernel_mod && kernel_mod.onload) {
            kernel_mod.onload();
          } else {
            console.warn("Kernel " + ks.name + " has a kernel.js file that does not contain "+
                       "any asynchronous module definition. This is undefined behavior "+
                       "and not recommended.");
            }
          }, function (err) {
            console.warn("Failed to load kernel.js from ", ks.resources['kernel.js'], err);
          }
        );
    }
    window.JsLoaded.set(kernel_name, true);
  }

  function hasTOCMagic(code) {
    let lines = code.split("\n");
    for (let l = 0; l < lines.length; ++l) {
      // ignore starting comment, new line and ! lines
      if (lines[l].startsWith("#") || lines[l].trim() === "" || lines[l].startsWith("!")) {
        continue;
      }
      // other magic
      if (lines[l].startsWith("%toc")) {
        return true;
      } else {
        return false;
      }
    }
  }

  // get the workflow part of text from a cell
  function getCellWorkflow(cell) {
    var lines = cell.get_text().split("\n");
    var workflow = "";
    var l;
    for (l = 0; l < lines.length; ++l) {
      if (lines[l].startsWith("%include") || lines[l].startsWith("%from")) {
        workflow += lines[l] + "\n";
        continue;
      } else if (lines[l].startsWith("#") || lines[l].startsWith("%") || lines[l].trim() === "" || lines[l].startsWith("!")) {
        continue;
      } else if (lines[l].startsWith("[") && lines[l].endsWith("]")) {
        // include comments before section header
        let c = l - 1
        let comment = ''
        while (c >= 0 && lines[c].startsWith('#')) {
          comment = lines[c] + '\n' + comment;
          c -= 1;
        }
        workflow += comment + lines.slice(l).join("\n") + "\n\n";
        break;
      }
    }
    return workflow;
  }

  // get workflow from notebook
  function getNotebookWorkflow(cells) {
    let workflow = '#!/usr/bin/env sos-runner\n#fileformat=SOS1.0\n\n';
    for (let i = 0; i < cells.length; ++i) {
      let cell = cells[i];
      if (cell.cell_type === "code" && (!cell.metadata['kernel'] || cell.metadata['kernel'] === "SoS")) {
        workflow += getCellWorkflow(cell);
      }
    }
    return workflow;
  }

  function scan_table_of_content(cells) {
    let TOC = ''
    for (let i = 0; i < cells.length; ++i) {
      let cell = cells[i];
      if (cell.cell_type === "markdown") {
        var lines = cell.get_text().split("\n");
        for (let l = 0; l < lines.length; ++l) {
          if (lines[l].match('^#+ ')) {
            TOC += lines[l] + '\n';
          }
        }
      }
    }
    return TOC;
  }

  var my_execute = function(code, callbacks, options) {
    /* check if the code is a workflow call, which is marked by
     * %sosrun or %sossave workflowname with options
     */
    options.sos = {}
    var run_notebook = code.match(/^%sosrun($|\s)|^%sossave($|\s)|^%preview\s.*(-w|--workflow).*$/m);

    var cells = nb.get_cells();
    if (run_notebook) {
      // Running %sossave --to html needs to save notebook
      nb.save_notebook();
      options.sos.workflow = getNotebookWorkflow(cells);
    }
    if (code.match(/^%toc\s/m)) {
      options.sos.toc = scan_table_of_content(cells)
    }
    options.sos.path = nb.notebook_path;
    options.sos.use_panel = nb.metadata["sos"]["panel"].displayed;
    options.sos.rerun = false;
    for (var i = cells.length - 1; i >= 0; --i) {
      // this is the cell that is being executed...
      // according to this.set_input_prompt("*") before execute is called.
      // also, because a cell might be starting without a previous cell
      // being finished, we should start from reverse and check actual code
      if (cells[i].input_prompt_number === "*" && code === cells[i].get_text()) {
        options.sos.cell_id = cells[i].cell_id;
        options.sos.cell_kernel = cells[i].metadata.kernel;
        return this.orig_execute(code, callbacks, options);
      }
    }
    options.sos.cell_kernel = window.my_panel.cell.metadata.kernel;
    options.sos.cell_id = '';
    options.silent = false;
    options.store_history = true;
    // if this is a command from scratch pad (not part of the notebook)
    return this.orig_execute(code, callbacks, options);
  };

  function loadFiles(files, fn) {
    if (!files.length) {
      files = [];
    }
    var head = document.head || document.getElementsByTagName("head")[0];

    function loadFile(index) {
      if (files.length > index) {
        var fileref;
        if (files[index].endsWith(".css")) {
          fileref = document.createElement("link");
          fileref.setAttribute("rel", "stylesheet");
          fileref.setAttribute("type", "text/css");
          fileref.setAttribute("href", files[index]);
        } else {
          fileref = document.createElement("script");
          fileref.setAttribute("type", "text/javascript");
          fileref.setAttribute("src", files[index]);
        }
        head.appendChild(fileref);
        // Used to call a callback function
        fileref.onload = function() {
          loadFile(index);
        };
        index = index + 1;
      } else if (fn) {
        fn();
      }
    }
    loadFile(0);
  }

  function get_cell_by_id(id) {
    if (id) {
      return nb.get_cells().find(cell => cell.cell_id === id);
    } else {
      return window.my_panel.cell;
    }
  }

  function get_cell_by_elem(elem) {
    return nb.get_cells().find(cell => cell.element[0] === elem);
  }

  function changeStyleOnKernel(cell) {
    var type = cell.cell_type === 'code' ? cell.metadata.kernel : '';
    // type should be  displayed name of kernel
    var sel = cell.element[0].getElementsByClassName("cell_kernel_selector")[0];
    if (!type) {
      sel.selectedIndex = -1;
    } else {
      var opts = sel.options;
      var opt, j;
      for (j = 0; opt = opts[j]; j++) {
        if (opt.value === window.DisplayName[type]) {
          sel.selectedIndex = j;
          break;
        }
      }
    }

    if (cell.metadata.tags && cell.metadata.tags.indexOf("report_output") >= 0) {
      $(".output_wrapper", cell.element).addClass("report_output");
    } else {
      $(".output_wrapper", cell.element).removeClass("report_output");
    }
    $(cell.element).removeClass( (index, className) => {
       return (className.match(/(^|\s)sos_lan_\S+/g) || []).join(' ');
     }).addClass(safe_css_name(`sos_lan_${type}`))
    // cell in panel does not have prompt area
    if (cell.is_panel) {
      cell.user_highlight = {
        name: 'sos',
        base_mode: window.CodeMirrorMode[type] || window.LanguageName[type] || window.KernelName[type] || type,
      };
      //console.log(`Set cell code mirror mode to ${cell.user_highlight}`)
      cell.code_mirror.setOption('mode', cell.user_highlight);
      return;
    }


    if (type) {
      let kernel_name = window.KernelName[type];
      if (kernel_name !== 'sos' && !window.JsLoaded[kernel_name]) {
        load_kernel_js(kernel_name);
      }
      var base_mode = window.CodeMirrorMode[type] || window.LanguageName[type] || kernel_name || type;
      if (!base_mode || base_mode === 'sos') {
        cell.user_highlight = 'auto';
        cell.code_mirror.setOption('mode', 'sos');
      } else {
        cell.user_highlight = {
          name: 'sos',
          base_mode: base_mode
        }
        cell.code_mirror.setOption('mode', cell.user_highlight);
      }
    }
  }


  function load_select_kernel() {
    // this function will be called twice, the first time when the notebook is loaded
    // to create UT elements using the information from notebook metadata. The second
    // time will be caused whent the backend sends the frontend a list of available kernels
    // this is why we should not add additional UI elements when the function is called
    // the second time.

    var i = 0;
    var cells = nb.get_cells();
    for (i = 0; i < cells.length; i++) {
      // selector is added to all cells but will not be Displayed
      // for non-code cell
      add_lan_selector(cells[i]);
      if (cells[i].cell_type === "code") {
        changeStyleOnKernel(cells[i]);
      }
    }
    if (window.my_panel) {
      add_lan_selector(window.my_panel.cell);
      changeStyleOnKernel(window.my_panel.cell);
    }

    let css_text = window.KernelList.map(lan_css).filter(Boolean).join('\n');
    load_css(css_text);
  }

  var show_toc = function(evt) {
    var cell = create_panel_cell('');
    var toc = cell.output_area.create_output_area().append(table_of_contents());
    cell.output_area._safe_append(toc);
    scrollPanel();
  };

  function update_duration() {
    if (window._duration_updater)
      return
    window._duration_updater = window.setInterval(function() {
      document.querySelectorAll("[id^='status_duration_']").forEach(
        (item) => {
          if (item.className != 'running') {
            return
          }
          item.innerText = 'Ran for ' + window.durationFormatter(new Date() - item.getAttribute("datetime"));
        }
      );
    }, 5000);
  }


  /* When a notebook is opened with multiple workflow or task tables,
   * the tables have display_id but the ID maps will not be properly
   * setup so that the tables cannot be updated with another
   * update_display_data message. To fix this problem, we will have
   * to manually populate the
   *   output_area._display_id_targets
   * structure.
  */
  function isEmpty(map) {
    for(var key in map) {
      if (map.hasOwnProperty(key)) {
        return false;
      }
    }
    return true;
  }

  function fix_display_id(cell) {
    if (! isEmpty(cell.output_area._display_id_targets)) {
      return;
    }
    for (let idx=0; idx < cell.output_area.outputs.length; ++idx ) {
      let output = cell.output_area.outputs[idx];
      if (output.output_type != 'display_data' || !output.data['text/html']) {
        continue;
      }
      if (!output.data || !output.data['text/html']) {
        continue;
      }
      // the HTML should look like
      // <table id="task_macpro_90775d4e30583c18" class="task_table running">
      let id = output.data['text/html'].match(/id="([^"]*)"/);
      if (!id || !id[1]) {
        continue;
      }
      let targets = cell.output_area._display_id_targets[id[1]];
      if (!targets) {
          targets = cell.output_area._display_id_targets[id[1]] = [];
      }
      targets.push({
          index: idx,
          element: $(document.getElementById(id[1]).parentNode.parentNode)
      });
    }
  }

  // add workflow status indicator table
  function update_workflow_status(info) {
    // find the cell
    let cell_id = info.cell_id
    let cell = get_cell_by_id(cell_id);
    if (!cell) {
        console.log(`Cannot find cell by ID ${info.cell_id}`)
        return;
    }

    // if there is an existing status table, try to retrieve its information
    // if the new data does not have it
    let has_status_table = document.getElementById(`workflow_${cell_id}`);
    if (!has_status_table && info.status != 'pending') {
      return;
    }
    let timer_text = '';
    if (info.start_time) {
      // convert from python time to JS time.
      info.start_time = info.start_time * 1000;
    }
    if (info.status == 'purged') {
      if (!has_status_table) {
        return;
      }
      let data = {
        'output_type': 'update_display_data',
        'transient': {'display_id': `workflow_${cell_id}`},
        'metadata': {},
        'data': {
            'text/html': ''
        }
      }
      fix_display_id(cell);
      cell.output_area.append_output(data);
    }
    if (has_status_table) {
      // if we already have timer, let us try to "fix" it in the notebook
      let timer = document.getElementById(`status_duration_${cell_id}`);
      timer_text = timer.innerText;
      if (timer_text === '' && (info.status === 'completed' || info.status === 'failed' || info.status === 'aborted')) {
        timer_text = 'Ran for < 5 seconds'
      }
      if (!info.start_time) {
        info.start_time = timer.getAttribute('datetime');
      }
      //
      if (!info.workflow_id) {
        info.workflow_id = document.getElementById(`workflow_id_${cell_id}`).innerText;
      }
      if (!info.workflow_name) {
        info.workflow_name = document.getElementById(`workflow_name_${cell_id}`).innerText;
      }
      if (!info.index) {
        info.index = document.getElementById(`workflow_index_${cell_id}`).innerText;
      }
    }
    // new and existing, check icon
    let status_class = {
        'pending': 'fa-square-o',
        'running': 'fa-spinner fa-pulse fa-spin',
        'completed': 'fa-check-square-o',
        'failed': 'fa-times-circle-o',
        'aborted': 'fa-frown-o',
    }

    // look for status etc and update them.
    let onmouseover = `onmouseover='this.classList="fa fa-2x fa-fw fa-trash"'`;
    let onmouseleave = `onmouseleave='this.classList="fa fa-2x fa-fw ${status_class[info.status]}"'`;
    let onclick = `onclick="cancel_workflow(this.id.substring(21))"`;

    let data = {
      'output_type': has_status_table ? 'update_display_data': 'display_data',
      'transient': {'display_id': `workflow_${cell_id}`},
      'metadata': {},
      'data': {
          'text/html': `
<table id="workflow_${cell_id}" class="workflow_table  ${info.status}">
  <tr>
        <td class="workflow_icon">
          <i id="workflow_status_icon_${cell_id}" class="fa fa-2x fa-fw ${status_class[info.status]}"
          ${onmouseover} ${onmouseleave} ${onclick}></i>
        </td>
        <td class="workflow_name">
          <pre><span id="workflow_name_${cell_id}">${info.workflow_name}</span></pre>
        </td>
        <td class="workflow_id">
          <span>Workflow ID</span></br>
          <pre><i class="fa fa-fw fa-sitemap"></i><span id="workflow_id_${cell_id}">${info.workflow_id}</span></pre>
        </td>
        <td class="workflow_index">
          <span>Index</span></br>
          <pre>#<span id="workflow_index_${cell_id}">${info.index}</span></pre>
        </td>
        <td class="workflow_status">
          <span id="status_text_${cell_id}">${info.status}</span></br>
          <pre><i class="fa fa-fw fa-clock-o"></i><time id="status_duration_${cell_id}" class="${info.status}" datetime="${info.start_time}">${timer_text}</time></pre>
        </td>
  </tr>
</table>
` }
        }
    // find the status table
    cell.output_area.append_output(data);
  }


  function update_task_status(info) {
    // find the cell
    //console.log(info);
    // special case, purge by tag, there is no task_id
    if (!info.task_id && info.tag && info.status == 'purged') {
      // find all elements by tag
      let elems = document.getElementsByClassName(`task_tag_${info.tag}`);
      if (!elems) {
        return;
      }
      let cell_elems = Array.from(elems).map(x => x.closest('.code_cell'));
      let cells = cell_elems.map(cell_elem => get_cell_by_elem(cell_elem));
      let display_ids = Array.from(elems).map(x => x.closest('.task_table').id);

      for (let i = 0; i < cells.length; ++i) {
        let data = {
          'output_type': 'update_display_data',
          'transient': {'display_id': display_ids[i]},
          'metadata': {},
          'data': {
              'text/html': ''
          }
        }
        fix_display_id(cells[i]);
        cells[i].output_area.append_output(data);
      }
      return;
    }

    let elem_id = `${info.queue}_${info.task_id}`;
    // convert between Python and JS float time
    if (info.start_time) {
      info.start_time = info.start_time * 1000;
    }
    // find the status table
    let has_status_table = document.getElementById(`task_${elem_id}`);
    if (info.update_only && !has_status_table) {
      return;
    }
    let cell_id = info.cell_id;
    let cell = null;
    if (cell_id) {
      cell = get_cell_by_id(cell_id);
    } else if (has_status_table) {
      cell = get_cell_by_elem(has_status_table.closest('.code_cell'));
    }
    if (cell) {
      fix_display_id(cell);
    } else {
      console.log(`Cannot find cell by cell ID ${info.cell_id} or task ID ${info.task_id}`)
      return;
    }
    if (info.status == 'purged') {
      if (has_status_table) {
        let data = {
          'output_type': 'update_display_data',
          'transient': {'display_id': `task_${elem_id}`},
          'metadata': {},
          'data': {
              'text/html': ''
          }
        }
        cell.output_area.append_output(data);
      }
      return;
    }
    // if there is an existing status table, try to retrieve its information
    // the new data does not have it
    let timer_text = '';
    if (has_status_table) {
      // if we already have timer, let us try to "fix" it in the notebook
      let timer = document.getElementById(`status_duration_${elem_id}`);
      timer_text = timer.innerText;
      if (timer_text === '' && (info.status === 'completed' || info.status === 'failed' || info.status === 'aborted')) {
        timer_text = 'Ran for < 5 seconds'
      }
      if (!info.start_time) {
        info.start_time = timer.getAttribute('datetime');
      }
      if (!info.tags) {
        info.tags = document.getElementById(`status_tags_${elem_id}`).innerText;
      }
    }

    let status_class = {
        'pending': 'fa-square-o',
        'submitted': 'fa-spinner',
        'running': 'fa-spinner fa-pulse fa-spin',
        'completed': 'fa-check-square-o',
        'failed': 'fa-times-circle-o',
        'aborted': 'fa-frown-o',
        'missing': 'fa-question',
    }

    // look for status etc and update them.
    let id_elems = `<pre>${info.task_id}` +
      `<div class="task_id_actions">` +
      `<i class="fa fa-fw fa-refresh" onclick="task_action({action:'status', task:'${info.task_id}', queue: '${info.queue}'})"></i>` +
      `<i class="fa fa-fw fa-play" onclick="task_action({action:'execute', task:'${info.task_id}', queue: '${info.queue}'})"></i>` +
      `<i class="fa fa-fw fa-stop"" onclick="task_action({action:'kill', task:'${info.task_id}', queue: '${info.queue}'})"></i>` +
      `<i class="fa fa-fw fa-trash"" onclick="task_action({action:'purge', task:'${info.task_id}', queue: '${info.queue}'})"></i>` +
      `</div></pre>`;

    let tags = info.tags.split(/\s+/g);
    let tags_elems = ''
    for (let ti=0; ti < tags.length; ++ti) {
      let tag = tags[ti];
      if (!tag) {
        continue;
      }
      tags_elems += `<pre class="task_tags task_tag_${tag}">${tag}` +
        `<div class="task_tag_actions">` +
        `<i class="fa fa-fw fa-refresh" onclick="task_action({action:'status', tag:'${tag}', queue: '${info.queue}'})"></i>` +
        `<i class="fa fa-fw fa-stop"" onclick="task_action({action:'kill', tag:'${tag}', queue: '${info.queue}'})"></i>` +
        `<i class="fa fa-fw fa-trash"" onclick="task_action({action:'purge', tag:'${tag}', queue: '${info.queue}'})"></i>` +
        `</div></pre>`;
    }

    let data = {
      'output_type': has_status_table ? 'update_display_data': 'display_data',
      'transient': {'display_id': `task_${elem_id}`},
      'metadata': {},
      'data': {
          'text/html': `
<table id="task_${elem_id}" class="task_table ${info.status}">
<tr>
    <td class="task_icon">
      <i id="task_status_icon_${elem_id}" class="fa fa-2x fa-fw ${status_class[info.status]}"</i>
    </td>
    <td class="task_id">
      <span><pre><i class="fa fa-fw fa-sitemap"></i></pre>${id_elems}</span>
    </td>
    <td class="task_tags">
      <span id="status_tags_${elem_id}"><pre><i class="fa fa-fw fa-info-circle"></i></pre>${tags_elems}</span>
    </td>
    <td class="task_timer">
      <pre><i class="fa fa-fw fa-clock-o"></i><time id="status_duration_${elem_id}" class="${info.status}" datetime="${info.start_time}">${timer_text}</time></pre>
    </td>
    <td class="task_status">
      <pre><i class="fa fa-fw fa-tasks"></i><span id="status_text_${elem_id}">${info.status}</span></pre>
    </td>
</tr>
</table>
`
      }
    }
    cell.output_area.append_output(data);
  }

  function register_sos_comm() {
    // comm message sent from the kernel
    window.sos_comm = Jupyter.notebook.kernel.comm_manager.new_comm("sos_comm", {});
    window.sos_comm.on_msg(function(msg) {
      // when the notebook starts it should receive a message in the format of
      // a nested array of elements such as
      //
      // "ir", "R", "#ABackgroundColorDEF"
      //
      // where are kernel name (jupyter kernel), displayed name (SoS), and background
      // color assigned by the language module. The user might use name ir or R (both
      // acceptable) but the frontend should only display displayed name, and send
      // the real kernel name back to kernel (%frontend and metadata).
      //
      // there are two kinds of messages from my_execute
      // 1. cell_idx: kernel
      //     the kernel used for the cell with source
      // 2. None: kernel
      //     the kernel for the new cell

      var data = msg.content.data;
      var msg_type = msg.metadata.msg_type;
      var i, j;
      var k_idx;
      var cell;

      if (msg_type === "kernel-list") {
        /*
        for (j = 0; j < nb.metadata["sos"]["kernels"].length; j++) {
            var kdef = nb.metadata["sos"]["kernels"][j];
            // if local environment has kernel, ok...
            k_idx = data.findIndex((item) => item[0] === kdef[0]);
            // otherwise is the kernel actually used?
            if (k_idx === -1) {
                alert("subkernel " + kdef[0] + " defined in this notebook (kernel " + kdef[1] + " and language " + kdef[2] +
                    ") is unavailable.");
            }
        }
        */
        for (i = 0; i < data.length; i++) {
          // BackgroundColor is color
          window.BackgroundColor[data[i][0]] = data[i][3];
          // by kernel name? For compatibility ...
          if (!(data[i][1] in window.BackgroundColor)) {
            window.BackgroundColor[data[i][1]] = data[i][3];
          }
          // DisplayName
          window.DisplayName[data[i][0]] = data[i][0];
          if (!(data[i][1] in window.DisplayName)) {
            window.DisplayName[data[i][1]] = data[i][0];
          }
          // Name
          window.KernelName[data[i][0]] = data[i][1];
          if (!(data[i][1] in window.KernelName)) {
            window.KernelName[data[i][1]] = data[i][1];
          }
          // Language Name
          window.LanguageName[data[i][0]] = data[i][2];
          if (!(data[i][2] in window.LanguageName)) {
            window.LanguageName[data[i][2]] = data[i][2];
          }
          // KernelList, use displayed name
          if (window.KernelList.findIndex((item) => item === data[i][0]) === -1) {
            window.KernelList.push(data[i][0]);
          }
          // if codemirror mode ...
          if (data[i].length > 4 && data[i][4]) {
            window.CodeMirrorMode[data[i][0]] = data[i][4];
          }
                    // if options ...
          if (data[i].length > 5) {
            window.KernelOptions[data[i][0]] = data[i][5];
          }

          // if the kernel is in metadata, check conflict
          k_idx = nb.metadata["sos"]["kernels"].findIndex((item) => item[0] === data[i][0]);
          if (k_idx !== -1) {
            var r;
            // if kernel exist update the rest of the information, but warn users first on
            // inconsistency
            if (nb.metadata["sos"]["kernels"][k_idx][1] !== data[i][1] && nb.metadata["sos"]["kernels"][k_idx][1]) {
              r = confirm("This notebook used Jupyter kernel " + nb.metadata["sos"]["kernels"][k_idx][1] + " for subkernel " + data[i][0] + ". Do you want to switch to " + data[i][1] + " instead?");
              if (!r) {
                window.KernelName[data[i][0]] = nb.metadata["sos"]["kernels"][k_idx][1];
              }
            }
            if (nb.metadata["sos"]["kernels"][k_idx][2] !== data[i][2] && nb.metadata["sos"]["kernels"][k_idx][2]) {
              if (data[i][2] !== "") {
                r = confirm("This notebook used language definition " + nb.metadata["sos"]["kernels"][k_idx][2] + " for subkernel " + data[i][0] + ". Do you want to switch to " + data[i][2] + " instead?");
                if (!r) {
                  window.LanguageName[data[i]][0] = nb.metadata["sos"]["kernels"][k_idx][2];
                }
              }
            }
          }
        }
        //add dropdown menu of kernels in frontend
        load_select_kernel();
        console.log("kernel list updated");
      } else if (msg_type === "cell-kernel") {
        // get cell from passed cell index, which was sent through the
        // %frontend magic

        cell = get_cell_by_id(data[0]);

        if (cell.metadata.kernel !== window.DisplayName[data[1]]) {
          cell.metadata.kernel = window.DisplayName[data[1]];
          // set meta information
          changeStyleOnKernel(cell);
          save_kernel_info();

          let cellIndex=nb.find_cell_index(cell);
          let nextCell=nb.get_cell(cellIndex+1)
<<<<<<< HEAD
          console.log(cell.metadata.kernel)
          console.log(nextCell.metadata.kernel)
          if (nextCell.get_text()===""){
            nextCell.metadata.kernel=cell.metadata.kernel
            changeStyleOnKernel(nextCell);
          }
=======
          if (nextCell !== null && cellIndex+2===nb.get_cells().length && nextCell.get_text()===""){
            nextCell.metadata.kernel=cell.metadata.kernel
            changeStyleOnKernel(nextCell);
          }

>>>>>>> 0a34587a
        } else if (cell.metadata.tags && cell.metadata.tags.indexOf("report_output") >= 0) {
          // #639
          // if kernel is different, changeStyleOnKernel would set report_output.
          // otherwise we mark report_output
          $(".output_wrapper", cell.element).addClass("report_output");
        }
      } else if (msg_type === "preview-kernel") {
        window.my_panel.cell.metadata.kernel = data;
        changeStyleOnKernel(window.my_panel.cell);
      } else if (msg_type === "highlight-workflow") {
        let elem = document.getElementById(data[1]);
        CodeMirror.fromTextArea(elem, {
          "mode": "sos"
        })
        // if in a regular notebook, we use static version of the HTML
        // to replace the codemirror js version.
        if (data[0]) {
          let cell = get_cell_by_id(data[0]);
          let cm_node = elem.parentElement.lastElementChild;
          cell.output_area.append_output({
            'output_type': 'update_display_data',
            'transient': {'display_id': data[1]},
            'metadata': {},
            'data': {
                'text/html': cm_node.outerHTML
            }
          });
          cm_node.remove();
        }
      } else if (msg_type === "remove-task") {
        var item = document.getElementById("table_" + data[0] + "_" + data[1]);
        if (item) {
          item.parentNode.removeChild(item);
        }
      } else if (msg_type === "update-duration") {
        update_duration();
      } else if (msg_type === "task_status") {
        update_task_status(data);
        if (data.status === 'running') {
          update_duration();
        }
      } else if (msg_type === "show_toc") {
        show_toc();
      } else if (msg_type == 'print') {
        cell = get_cell_by_id(data[0]);
        cell.output_area.append_output({
          'output_type': 'stream',
          'name': 'stdout',
          'text': data[1]
        })
      } else if (msg_type == 'workflow_status') {
        update_workflow_status(data);
        if (data.status === 'running') {
          update_duration();
        }
        // if this is a terminal status, try to execute the
        // next pending workflow
        if (data.status === 'completed' || data.status === 'canceled' || data.status === 'failed') {
          // find all cell_ids with pending workflows
          let elems = document.querySelectorAll("[id^='status_duration_']");
          let pending = Array.from(elems).filter(
            (item) => {
              return  item.className == 'pending' && !   item.id.substring(16).includes('_');
            }
          ).map( (item) => {
            return item.id.substring(16);
          } )
          if (pending) {
            execute_workflow(pending);
          }
        }
      } else if (msg_type === "paste-table") {
        var cm = nb.get_selected_cell().code_mirror;
        cm.replaceRange(data, cm.getCursor());
      } else if (msg_type === 'alert') {
        alert(data);
      } else if (msg_type === 'notebook-version') {
        // right now no upgrade, just save version to notebook
        nb.metadata["sos"]["version"] = data;
      } else if (msg_type === 'clear-output') {
        // console.log(data)
        var active = nb.get_selected_cells_indices();
        var clear_task = function(cell, status) {
          var status_element = cell.element[0].getElementsByClassName(status);
          while (status_element.length > 0) {
            var table_element = status_element[0].parentNode.parentNode.parentNode.parentNode;
            // remove the table
            if (table_element.className == 'task_table') {
              table_element.parentElement.remove(table_element);
            }
          }
        }
        var clear_class = function(cell, element_class) {
          var elements = cell.element[0].getElementsByClassName(element_class);
          while (elements.length > 0) {
            elements[0].parentNode.removeChild(elements[0]);
            elements = cell.element[0].getElementsByClassName(element_class);
          }
        }
        // if remove all
        if (data[1]) {
          var cells = nb.get_cells();
          var i;
          var j;
          for (i = 0; i < cells.length; ++i) {
            if (cells[i].cell_type != "code")
              continue;
            if (data[2]) {
              for (j = 0; j < data[2].length; ++j) {
                clear_task(cells[i], data[2][j]);
              }
            } else if (data[3]) {
              for (j = 0; j < data[3].length; ++j) {
                clear_class(cells[i], data[3][j]);
              }
            } else {
              cells[i].clear_output();
            }
          }
        } else if (data[0] === "") {
          // clear output of selected cells
          var i;
          var j;
          for (i = 0; i < active.length; ++i) {
            if (nb.get_cell(active[i]).cell_type != "code")
              continue;
            if (data[2]) {
              for (j = 0; j < data[2].length; ++j) {
                clear_task(nb.get_cell(active[i]), data[2][j]);
              }
            } else if (data[3]) {
              for (j = 0; j < data[3].length; ++j) {
                clear_class(nb.get_cell(active[i]), data[3][j]);
              }
            } else {
              nb.get_cell(active[i]).clear_output();
            }
          }
        } else if (get_cell_by_id(data[0]).cell_type === "code") {
          // clear current cell
          var j;
          if (data[2]) {
            for (j = 0; j < data[2].length; ++j) {
              clear_task(get_cell_by_id(data[0]), data[2][j]);
            }
          } else if (data[3]) {
            for (j = 0; j < data[3].length; ++j) {
              clear_class(get_cell_by_id(data[0]), data[3][j]);
            }
          } else {
            get_cell_by_id(data[0]).clear_output();
          }
        }
        if (active.length > 0) {
          nb.select(active[0]);
        }
      } else if (msg_type === 'transient_display_data') {
        cell = create_panel_cell('');
        // append the output
        data.output_type = 'display_data';
        cell.output_area.append_output(data);
        scrollPanel();
      } else {
        // this is preview output
        cell = create_panel_cell('');
        data.output_type = msg_type;
        last_cell.output_area.append_output(data);
        scrollPanel();
      }
    });

    window.sos_comm.send({
      "list-kernel": nb.metadata["sos"]["kernels"],
      "update-task-status": window.unknown_tasks,
      "notebook-version": nb.metadata["sos"]["version"] || "undefined",
    });
    console.log("sos comm registered");
  }

  function send_kernel_msg(msg) {
    window.sos_comm.send(msg);
  }

  function wrap_execute() {
    // override kernel execute with the wrapper.
    // however, this function can be called multiple times for kernel
    // restart etc, so we should be careful
    if (!nb.kernel.orig_execute) {
      nb.kernel.orig_execute = nb.kernel.execute;
      nb.kernel.execute = my_execute;
      console.log("executor patched");
    }
  }

  window.cancel_workflow = function(cell_id) {
    console.log("Cancel workflow " + cell_id);
    send_kernel_msg({
      "cancel-workflow": [cell_id],
    });
  };

  window.execute_workflow = function(cell_ids) {
    console.log("Run workflows " + cell_ids);
    send_kernel_msg({
      "execute-workflow": cell_ids,
    });
  };

  window.task_action = function(param) {
    if (!param.action) {
      return;
    }
    create_panel_cell(`%task ${param.action}` +
      (param.task ? ` ${param.task}` : '') +
      (param.tag ? ` -t ${param.tag}` : '') +
      (param.queue ? ` -q ${param.queue}` : '')).execute();
    scrollPanel();
  };

  window.durationFormatter = function(ms) {
    var res = [];
    var seconds = parseInt(ms / 1000);
    var day = Math.floor(seconds / 86400);
    if (day > 0) {
      res.push(day + " day" + (day > 1 ? "s" : ""));
    }
    var hh = Math.floor((seconds % 86400) / 3600);
    if (hh > 0) {
      res.push(hh + " hr");
    }
    var mm = Math.floor((seconds % 3600) / 60);
    if (mm > 0) {
      res.push(mm + " min");
    }
    var ss = seconds % 60;
    if (ss > 0) {
      res.push(ss + " sec");
    }
    res = res.join(" ");
    if (res === "") {
      return "0 sec";
    } else {
      return res;
    }
  };

  function changeCellStyle() {
    var cells = nb.get_cells();
    // setting up background color and selection according to notebook metadata
    var i;
    for (i in cells) {
      if (cells[i].cell_type === "code") {
        changeStyleOnKernel(cells[i]);
      }
    }
    $("[id^=status_]").removeAttr("onClick").removeAttr("onmouseover").removeAttr("onmouseleave");
    var tasks = $("[id^=status_]");
    window.unknown_tasks = [];
    for (i = 0; i < tasks.length; ++i) {
      // status_localhost_5ea9232779ca1959
      if (tasks[i].id.match("^task_status_icon_.+_[0-9a-f]{16,32}$")) {
        tasks[i].className = "fa fa-fw fa-2x fa-refresh fa-spin";
        window.unknown_tasks.push(tasks[i].id.substring(17));
      }
    }
  }


  function notify_cell_kernel(evt, param) {
    var cell = param.cell;
    if (cell.cell_type === "code") {
      send_kernel_msg({
        'set-editor-kernel': cell.metadata.kernel
      });
    }
  }

  function incr_lbl(ary, h_idx) { //increment heading label  w/ h_idx (zero based)
    ary[h_idx]++;
    for (var j = h_idx + 1; j < ary.length; j++) {
      ary[j] = 0;
    }
    return ary.slice(0, h_idx + 1);
  }

  function removeMathJaxPreview(elt) {
    elt.find("script[type='math/tex']").each(
      function(i, e) {
        $(e).replaceWith("$" + $(e).text() + "$");
      });
    elt.find("span.MathJax_Preview").remove();
    elt.find("span.MathJax").remove();
    return elt;
  }


  function highlight_toc_item(evt, data) {
    if ($(".toc").length === 0) {
      return;
    }
    var c = data.cell.element; //
    if (c) {
      var ll = $(c).find(":header");
      if (ll.length === 0) {
        ll = $(c).prevAll().find(":header");
      }
      var elt = ll[ll.length - 1];
      if (elt) {
        var highlighted_item = $(".toc").find('a[href="#' + elt.id + '"]');
        if (evt.type === "execute") {
          // remove the selected class and add execute class
          // il the cell is selected again, it will be highligted as selected+running
          highlighted_item.removeClass("toc-item-highlight-select").addClass("toc-item-highlight-execute");
          //console.log("->>> highlighted_item class",highlighted_item.attr("class"))
        } else {
          $(".toc").find(".toc-item-highlight-select").removeClass("toc-item-highlight-select");
          highlighted_item.addClass("toc-item-highlight-select");
        }
      }
    }
  }


  var make_link = function(h) {
    var a = $("<a/>");
    a.attr("href", "#" + h.attr("id"));
    // get the text *excluding* the link text, whatever it may be
    var hclone = h.clone();
    hclone = removeMathJaxPreview(hclone);
    hclone.children().last().remove(); // remove the last child (that is the automatic anchor)
    hclone.find("a[name]").remove(); //remove all named anchors
    a.html(hclone.html());
    a.on("click", function() {
      setTimeout(function() {
        $.ajax();
      }, 100); //workaround for  https://github.com/jupyter/notebook/issues/699
      nb.get_selected_cell().unselect(); //unselect current cell
      var new_selected_cell = $("[id='" + h.attr('id') + "']").parents('.unselected').switchClass('unselected', 'selected');
      new_selected_cell.data("cell").selected = true;
      var cell = new_selected_cell.data("cell") // nb.get_selected_cell()
      highlight_toc_item("toc_link_click", {
        cell: cell
      });
    });
    return a;
  };


  var table_of_contents = function() {

    //process_cell_toc();

    var toc = $("<div class='toc'/>");
    var ul = $("<ul/>").addClass("toc-item").addClass("lev1").attr("id", "toc-level0");
    toc.append(ul);
    var depth = 1; //var depth = ol_depth(ol);
    var li = ul; //yes, initialize li with ul!
    var all_headers = $("#notebook").find(":header");
    var min_lvl = 1;
    var lbl_ary = [];
    for (; min_lvl <= 6; min_lvl++) {
      if (all_headers.is("h" + min_lvl)) {
        break;
      }
    }
    for (var i = min_lvl; i <= 6; i++) {
      lbl_ary[i - min_lvl] = 0;
    }

    //loop over all headers
    all_headers.each(function(i, h) {
      var level = parseInt(h.tagName.slice(1), 10) - min_lvl + 1;
      // skip headings with no ID to link to
      if (!h.id) {
        return;
      }
      //If h had already a number, remove it
      /* $(h).find(".toc-item-num").remove(); */
      var num_str = incr_lbl(lbl_ary, level - 1).join("."); // numbered heading labels
      //var num_lbl = $("<span/>").addClass("toc-item-num")
      //    .text(num_str).append("&nbsp;").append("&nbsp;");

      // walk down levels
      for (var elm = li; depth < level; depth++) {
        var new_ul = $("<ul/>").addClass("lev" + (depth + 1).toString()).addClass("toc-item");
        elm.append(new_ul);
        elm = ul = new_ul;
      }
      // walk up levels
      for (; depth > level; depth--) {
        // up twice: the enclosing <ol> and <li> it was inserted in
        ul = ul.parent();
        while (!ul.is("ul")) {
          ul = ul.parent();
        }
      }
      // Change link id -- append current num_str so as to get a kind of unique anchor
      // A drawback of this approach is that anchors are subject to change and thus external links can fail if toc changes
      // Anyway, one can always add a <a name="myanchor"></a> in the heading and refer to that anchor, eg [link](#myanchor)
      // This anchor is automatically removed when building toc links. The original id is also preserved and an anchor is created
      // using it.
      // Finally a heading line can be linked to by [link](#initialID), or [link](#initialID-num_str) or [link](#myanchor)
      h.id = h.id.replace(/\$/g, "").replace("\\", "");
      if (!$(h).attr("saveid")) {
        $(h).attr("saveid", h.id)
      } //save original id
      h.id = $(h).attr("saveid") + "-" + num_str.replace(/\./g, "");
      // change the id to be "unique" and toc links to it
      // (and replace "." with "" in num_str since it poses some pb with jquery)
      var saveid = $(h).attr("saveid")
      //escape special chars: http://stackoverflow.com/questions/3115150/
      var saveid_search = saveid.replace(/[-[\]{}():\/!;&@=$£%§<>%"'*+?.,~\\^$|#\s]/g, "\\$&");
      if ($(h).find("a[name=" + saveid_search + "]").length === 0) { //add an anchor with original id (if it does not already exists)
        $(h).prepend($("<a/>").attr("name", saveid));
      }


      // Create toc entry, append <li> tag to the current <ol>. Prepend numbered-labels to headings.
      li = $("<li/>").append(make_link($(h)));

      ul.append(li);
      // $(h).prepend(num_lbl);
    });
    return toc;
  };

  var create_panel_div = function() {
    var panel_wrapper = $("<div id='panel-wrapper'/>")
      .append(
        $("<div/>").attr("id", "panel").addClass("panel")
      );

    $("body").append(panel_wrapper);

    $([Jupyter.events]).on("resize-header.Page", function() {
      $("#panel-wrapper").css("top", $("#header").height());
      $("#panel-wrapper").css("height", $("#site").height());
    });
    $([Jupyter.events]).on("toggle-all-headers", function() {
      var headerVisibleHeight = $("#header").is(":visible") ? $("#header").height() : 0;
      $("#panel-wrapper").css("top", headerVisibleHeight);
      $("#panel-wrapper").css("height", $("#site").height());
    });

    $(".output_scroll").on("resizeOutput", function() {
      var output = $(this);
      setTimeout(function() {
        output.scrollTop(output.prop("scrollHeight"));
      }, 0);
    });

    // enable dragging and save position on stop moving
    $("#panel-wrapper").draggable({ disabled: true });

    $("#panel-wrapper").resizable({
      resize: function(event, ui) {
        $("#notebook-container").css("margin-left", $("#panel-wrapper").width() + 25);
        $("#notebook-container").css("width", $("#notebook").width() - $("#panel-wrapper").width() - 40);
      },
      start: function(event, ui) {
        $(this).width($(this).width());
        //$(this).css("position", "fixed");
      },
    });

    // Ensure position is fixed
    $("#panel-wrapper").css("position", "fixed");

    // if panel-wrapper is undefined (first run(?), then hide it)
    // if ($("#panel-wrapper").css("display") === undefined) $("#panel-wrapper").css("display", "none") //block
    if (!$("#panel-wrapper").css("display")) {
      $("#panel-wrapper").css("display", "flex");
    }
    $("#site").bind("siteHeight", function() {
      $("#panel-wrapper").css("height", $("#site").height());
    });

    $("#site").trigger("siteHeight");

    $("#panel-wrapper").addClass("sidebar-wrapper");
    setTimeout(function() {
      $("#notebook-container").css("width", $("#notebook").width() - $("#panel-wrapper").width() - 40);
      $("#notebook-container").css("margin-left", $("#panel-wrapper").width() + 25);
    }, 500);
    setTimeout(function() {
      $("#panel-wrapper").css("height", $("#site").height());
    }, 500);
    setTimeout(function() {
      $("#panel-wrapper").css("top", $("#header").height());
    }, 500); //wait a bit
    $("#panel-wrapper").css("left", 0);

    $(window).resize(function() {
      if ($("#panel-wrapper").css("display") !== "flex") {
        return;
      }
      $("#panel").css({
        maxHeight: $(window).height() - 30
      });
      $("#panel-wrapper").css({
        maxHeight: $(window).height() - 10
      });

      if ($("#panel-wrapper").css("display") === "flex") {
        $("#notebook-container").css("margin-left", $("#panel-wrapper").width() + 25);
        $("#notebook-container").css("width", $("#notebook").width() - $("#panel-wrapper").width() - 40);
        $("#panel-wrapper").css("height", $("#site").height());
        $("#panel-wrapper").css("top", $("#header").height());
      }
    });
    $(window).trigger("resize");
  }

  function create_panel_cell(text, kernel="SoS") {
    if (!text && window.last_panel_output_cell) {
      return window.last_panel_output_cell
    }

    // create my cell
    var cell = new CodeCell(nb.kernel, {
      events: nb.events,
      config: nb.config,
      keyboard_manager: nb.keyboard_manager,
      notebook: nb,
      tooltip: nb.tooltip,
    });
    cell.element.addClass(text ? 'console-cell' : 'console-output-cell');
    cell.metadata.kernel = kernel;
    cell.metadata.editable = false;
    if (text) {
      add_lan_selector(cell).prop('disabled', true);
      cell.set_input_prompt();
      cell.set_text(text)

      changeStyleOnKernel(cell);
    }

    // remove cell toolbar
    $(".celltoolbar", cell.element).remove();
    $(".ctb_hideshow", cell.element).remove();
    cell.element[0].style.fontSize = "90%";

    $("#panel").append(cell.element);
    cell.render();
    cell.refresh();

    window.last_panel_output_cell = text ? null : cell;
    return cell;
  }

  function scrollPanel() {
    let panel = document.getElementById('panel');
    $(panel).animate({
       scrollTop:  panel.scrollHeight - panel.clientHeight
    }, 100);
  }

  var panel = function(nb) {
    var panel = this;
    this.notebook = nb;
    this.kernel = nb.kernel;
    this.km = nb.keyboard_manager;

    create_panel_div();
    console.log("panel created");

    // create my cell
    var cell = this.cell = new CodeCell(nb.kernel, {
      events: nb.events,
      config: nb.config,
      keyboard_manager: nb.keyboard_manager,
      notebook: nb,
      tooltip: nb.tooltip,
    });
    cell.metadata.kernel = 'SoS';
    add_lan_selector(cell);
    add_panel_icons(cell);
    cell.set_input_prompt();
    $(".output_wrapper", cell.element).remove();

    cell.is_panel = true;
    $("#panel-wrapper").append(this.cell.element);

    cell.render();
    cell.refresh();
    this.cell.element.addClass('anchor-cell');

    // remove cell toolbar
    $(".celltoolbar", cell.element).remove();
    $(".ctb_hideshow", cell.element).remove();
    //this.cell.element.find("code_cell").css("position", "absolute").css("top", "1.5em");
    this.cell.element.find("div.input_prompt").addClass("panel_input_prompt").text("[ ]:");
    // this.cell.element.find("div.input_area").css("margin-top", "20pt");

    // make the font of the panel slightly smaller than the main notebook
    // unfortunately the code mirror input cell has fixed font size that cannot
    // be changed.
    this.cell.element[0].style.fontSize = "90%";
    console.log("panel rendered");

    // override ctrl/shift-enter to execute me if I'm focused instead of the notebook's cell
    var execute_and_select_action = this.km.actions.register({
      handler: $.proxy(this.execute_and_select_event, this),
    }, "panel-execute-and-select");
    var execute_action = this.km.actions.register({
      handler: $.proxy(this.execute_event, this),
    }, "panel-execute");
    var toggle_action = this.km.actions.register({
      handler: $.proxy(toggle_panel, this),
    }, "panel-toggle");

    var execute_selected_in_panel = this.km.actions.register({
      help: "run selected text in panel cell",
      handler: execute_in_panel,
    }, "execute-selected");
    var paste_table = this.km.actions.register({
      help: "paste table as markdown",
      handler: paste_table_as_markdown,
    }, "paste-table");
    var toggle_output = this.km.actions.register({
      help: "toggle display output in HTML",
      handler: toggle_display_output,
    }, "toggle-show-output");
    var toggle_markdown = this.km.actions.register({
      help: "toggle between markdown and code cells",
      handler: toggle_markdown_cell,
    }, "toggle-markdown");
    var shortcuts = {
      "shift-enter": execute_and_select_action,
      "ctrl-enter": execute_action,
      "ctrl-b": toggle_action,
      // It is very strange to me that other key bindings such as
      // Ctrl-e does not work as it will somehow make the
      // code_mirror.getSelection() line getting only blank string.
      "ctrl-shift-enter": execute_selected_in_panel,
      "ctrl-shift-o": toggle_output,
      "ctrl-shift-v": paste_table,
      "ctrl-shift-m": toggle_markdown,
    }
    this.km.edit_shortcuts.add_shortcuts(shortcuts);
    this.km.command_shortcuts.add_shortcuts(shortcuts);

    create_panel_cell('').output_area.append_output(
    {
      'output_type': 'display_data',
      'data': {
        'text/plain': 'Execute commands in the scratch cell below or use shortcut "Ctrl-Shift-Enter" to execute current line or selected text of cells here.',
        'text/html': 'Execute commands in the scratch cell below or use shortcut <code>Ctrl-Shift-Enter</code> to execute current line or selected text of cells here.'
      }
    });

    this.cell.element.show();
    this.cell.focus_editor();
    nb.metadata["sos"]["panel"].displayed = true;
    console.log("display panel");
  };


  panel.prototype.execute_and_select_event = function(evt) {
    // if we execute statements before the kernel is wrapped
    // from other channels (update kernel list etc), wrap it now.
    wrap_execute();

    if (this.cell.element[0].contains(document.activeElement)) {
      create_panel_cell(this.cell.get_text(),
        this.cell.metadata.kernel).execute();
      scrollPanel();
      this.cell.clear_input();
    } else if (this.notebook.element[0].contains(document.activeElement)) {
      this.notebook.execute_cell_and_select_below();
    }
  };

  panel.prototype.execute_event = function(evt) {
    // if we execute statements before the kernel is wrapped
    // from other channels (update kernel list etc), wrap it now.
    wrap_execute();

    if (this.cell.element[0].contains(document.activeElement)) {
      create_panel_cell(this.cell.get_text(),
        this.cell.metadata.kernel).execute();
      scrollPanel();
      this.cell.clear_input();
    } else if (this.notebook.element[0].contains(document.activeElement)) {
      this.notebook.execute_selected_cells();
    }
  };

  String.prototype.truncate = function() {
    var re = this.match(/^.{0,25}[\S]*/);
    var l = re[0].length;
    var re = re[0].replace(/\s$/, "");
    if (l < this.length)
      re = re + "...";
    return re;
  }

  var remove_tag = function(cell, tag) {
    // if the toolbar exists, use the button ...
    $(".output_wrapper", cell.element).removeClass(tag);
    if ($(".tags-input", cell.element).length > 0) {
      // find the button and click
      var tag = $(".cell-tag", cell.element).filter(function(idx, y) {
        return y.innerText === tag;
      });
      $(".remove-tag-btn", tag).click();
    } else {
      // otherwise just remove the metadata
      var idx = cell.metadata.tags.indexOf(tag);
      cell.metadata.tags.splice(idx, 1);
    }
  }

  var add_tag = function(cell, tag) {
    $(".output_wrapper", cell.element).addClass(tag);
    if ($(".tags-input", cell.element).length > 0) {
      var taginput = $(".tags-input", cell.element);
      taginput.children()[1].value = tag;
      $(".btn", taginput)[1].click();
    } else {
      // if tag toolbar not exist
      if (!cell.metadata.tags) {
        cell.metadata.tags = [tag];
      } else {
        cell.metadata.tags.push(tag);
      }
    }
  }

  var toggle_display_output = function(evt) {
    var cell = evt.notebook.get_selected_cell();
    if (cell.cell_type === "markdown") {
      // switch between hide_output and ""
      if (cell.metadata.tags && cell.metadata.tags.indexOf("hide_output") >= 0) {
        // if report_output on, remove it
        remove_tag(cell, "hide_output");
      } else {
        add_tag(cell, "hide_output");
      }
    } else if (cell.cell_type === "code") {
      // switch between report_output and ""
      if (cell.metadata.tags && cell.metadata.tags.indexOf("report_output") >= 0) {
        // if report_output on, remove it
        remove_tag(cell, "report_output");
      } else {
        add_tag(cell, "report_output");
      }
    }
    // evt.notebook.select_next(true);
    evt.notebook.focus_cell();
  }

  var paste_table_as_markdown = function(evt) {
    var cell = evt.notebook.get_selected_cell();
    if (cell.cell_type === "markdown") {
      send_kernel_msg({
        'paste-table': []
      })
    }
    // evt.notebook.select_next(true);
    evt.notebook.focus_cell();
  }

  var toggle_markdown_cell = function(evt) {
    var idx = evt.notebook.get_selected_index();
    if (evt.notebook.get_cell(idx).cell_type === "markdown") {
      evt.notebook.to_code(idx);
    } else {
      evt.notebook.to_markdown(idx);
    }
    evt.notebook.focus_cell();
  }

  var execute_in_panel = function(evt) {
    //var cell = nb.get_selected_cell();
    var cell = evt.notebook.get_selected_cell();
    // if the current cell does not has focus, ignore this shortcut
    if (!nb.get_selected_cell().element[0].contains(document.activeElement))
      return false;

    var text = cell.code_mirror.getSelection();
    if (text === "") {
      // get current line and move the cursor to the next line
      var cm = cell.code_mirror;
      var line_ch = cm.getCursor();
      var cur_line = line_ch["line"];
      text = cm.getLine(cur_line);
      // jump to the next non-empty line
      var line_cnt = cm.lineCount();
      while (++cur_line < line_cnt) {
        if (cm.getLine(cur_line).replace(/^\s+|\s+$/gm, "").length !== 0) {
          cell.code_mirror.setCursor(cur_line, line_ch["ch"]);
          break;
        }
      }
    }
    if (!nb.metadata["sos"]["panel"].displayed)
      toggle_panel();
    //
    let cell_kernel = cell.metadata.kernel;
    window.my_panel.cell.metadata.kernel = cell_kernel;

    if (KernelOptions[cell_kernel] && KernelOptions[cell_kernel]["variable_pattern"] && text.match(KernelOptions[cell_kernel]["variable_pattern"])) {
      text = "%preview " + text;
    } else if (KernelOptions[cell_kernel] && KernelOptions[cell_kernel]["assignment_pattern"]) {
      var matched = text.match(KernelOptions[cell_kernel]["assignment_pattern"]);
      if (matched) {
        // keep output in the panel cell...
        text = "%preview -o " + matched[1] + "\n" + text;
      }
    }
    create_panel_cell(text, cell_kernel).execute();
    scrollPanel();
    return false;
  };


  var update_toc = function(evt, data) {
    if ($(".toc").length !== 0) {
      show_toc();
      highlight_toc_item(evt, data);
    }
  }

  function setup_panel() {
    // lazy, hook it up to Jupyter.notebook as the handle on all the singletons
    console.log("Setting up panel");
    window.my_panel = new panel(Jupyter.notebook);
  }

  function toggle_panel() {
    // toggle draw (first because of first-click behavior)
    //$("#panel-wrapper").toggle({"complete":function(){
    $("#panel-wrapper").toggle({
      "progress": function() {
        $("#notebook-container").css("margin-left", $("#panel-wrapper").width() + 25)
        $("#notebook-container").css("width", $("#notebook").width() - $("#panel-wrapper").width() - 40)
      },
      "complete": function() {
        nb.metadata["sos"]["panel"].displayed = $("#panel-wrapper").css("display") === "flex"
        if (nb.metadata["sos"]["panel"].displayed) {
          console.log("panel open")
          window.my_panel.cell.focus_editor();
          $("#panel-wrapper").css("z-index", 10)
        } else {
          $("#notebook-container").css("margin-left", "auto");
          $("#notebook-container").css("margin-right", "auto");
        }
      }
    });
  }


  function load_panel() {
    load_css(`
.panel {
padding: 0px;
overflow-y: auto;
font-weight: normal;
color: #333333;
/* white-space: nowrap; */
overflow-x: auto;
flex: 1 1 auto;
margin-bottom: 10px;
}

.sidebar-wrapper {
  height: 100%;
  left: 5px;
  margin: 5px;
  /* padding-top: 10px; */
  position: fixed !important;
  width: 25%;
  max-width: 50%;
  /* background-color: #F8F5E1; */
  border-style: solid;
  border-color: rgb(171, 171, 171);
  opacity: .99;
  overflow: hidden;
  display: flex;
  flex-direction: column;
}

.col-md-9 {
overflow:hidden;
margin-left: 14%;
width: 80%}

#panel-wrapper.closed {
min-width: 100px;
width: auto;
transition: width;
}
#panel-wrapper:hover{
opacity: 1;
}
#panel-wrapper .header {
font-size: 18px;
font-weight: bold;
}
#panel-wrapper .hide-btn {
font-size: 14px;
font-family: monospace;
}

#panel-wrapper .reload-btn {
font-size: 14px;
font-family: monospace;
}

#panel-wrapper .number_sections-btn {
font-size: 14px;
font-family: monospace;
}

.ui-icon { display: none !important; }

/* dont waste so much screen space... */
#panel-wrapper .panel-item{
padding-left: 20px;
}

#panel-wrapper .panel-item .panel-item{
padding-left: 10px;
}

.panel-item-num {
  font-style: normal;
}

.panel-header {
  position: absolute;
  margin-left: 5pt;
  margin-top: 0.5em;
  text-align: left;
}

#panel-wrapper .run_this_cell {
  visibility: hidden;
}

.output_area .run_this_cell {
  padding-bottom: 0px;
  padding-top: 0px;
}

div.output_subarea:empty {
  padding: 0px;
}

#panel-wrapper .anchor-cell {
  padding-right: 5pt;
}

#panel-wrapper .console-cell .input_area {
border: none;
/* background: none */;
}

#panel-wrapper .console-output-cell .input {
display: none;
}

#panel-wrapper .console-output-cell .out_prompt_overlay.prompt {
  min-width: 2ex;
}

#panel-wrapper .console-output-cell .prompt {
  display: none;
}

#panel-wrapper .panel-item-num {
font-style: normal;
font-family: Georgia, Times New Roman, Times, serif;
color: black;
}

ul.panel-icons {
list-style: none;
display: flex;
margin-top: -22px;
position: absolute;
left: 25px;
}

.panel-icons li {
padding-right: 1em;
}

pre.section-header.CodeMirror-line {
border-top: 1px dotted #cfcfcf
}

.toc {
padding: 0px;
overflow-y: auto;
font-weight: normal;
white-space: nowrap;
overflow-x: auto;
}

.toc ol.toc-item {
  counter-reset: item;
  list-style: none;
  padding: 0.1em;
}

.toc ol.toc-item li {
  display: block;
}

.toc ul.toc-item {
  list-style-type: none;
  padding: 0;
}

.toc ol.toc-item li:before {
  font-size: 90%;
  font-family: Georgia, Times New Roman, Times, serif;
  counter-increment: item;
  content: counters(item, ".")" ";
}

.panel_input_prompt {
/*  position: absolute;
  min-width: 0pt; */
}

.input_dropdown {
float: right;
margin-right: 2pt;
margin-top: 5pt;
z-index: 1000;
}

#panel-wrapper .console-cell .cell_kernel_selector {
display: none;
}

#panel-wrapper .anchor-cell .cell_kernel_selector {
margin-top: -17pt;
margin-right: 0pt;
}


.code_cell .cell_kernel_selector {
  /* width:70pt; */
  background: none;
  z-index: 1000;
  position: absolute;
  height: 1.7em;
  margin-top: 3pt;
  right: 8pt;
  font-size: 80%;
}

.sos_logging {
font-family: monospace;
margin: -0.4em;
padding-left: 0.4em;
}
.sos_hint {
color: gray;
font-family: monospace;
}

.sos_debug {
color: blue;
}

.sos_trace {
color: darkcyan;
}

.sos_hilight {
color: green;
}

.sos_info {
  color: black;
}

.sos_warning {
color: black;
background: #fdd
}

.sos_error {
color: black;
background: #fdd
}

.text_cell .cell_kernel_selector {
  display: none;
}

.session_info td {
  text-align: left;
}

.session_info th {
  text-align: left;
}

.session_section {
  text-align: left;
  font-weight: bold;
  font-size: 120%;
}

.report_output {
  border-right-width: 13px;
  border-right-color: #aaaaaa;
  border-right-style: solid;
/*   box-shadow: 13px 0px 0px #aaaaaa; */
}

.one_liner {
  overflow: hidden;
  height: 15px;
}

.one_liner:hover {
  height: auto;
  width: auto;
}

.dataframe_container { max-height: 400px }
.dataframe_input {
  border: 1px solid #ddd;
  margin-bottom: 5px;
}
.scatterplot_by_rowname div.xAxis div.tickLabel {
  transform: translateY(15px) translateX(15px) rotate(45deg);
  -ms-transform: translateY(15px) translateX(15px) rotate(45deg);
  -moz-transform: translateY(15px) translateX(15px) rotate(45deg);
  -webkit-transform: translateY(15px) translateX(15px) rotate(45deg);
  -o-transform: translateY(15px) translateX(15px) rotate(45deg);
  /*rotation-point:50% 50%;*/
  /*rotation:270deg;*/
}

.sos_dataframe td, .sos_dataframe th {
  white-space: nowrap;
}

.toc-item-highlight-select  {background-color: Gold}
.toc-item-highlight-execute  {background-color: red}
.lev1 {margin-left: 5px}
.lev2 {margin-left: 10px}
.lev3 {margin-left: 10px}
.lev4 {margin-left: 10px}
.lev5 {margin-left: 10px}
.lev6 {margin-left: 10px}
.lev7 {margin-left: 10px}
.lev8 {margin-left: 10px}

time.pending, time.submitted, time.running,


table.workflow_table,
table.task_table {
border: 0px;
}


table.workflow_table i,
table.task_table i  {
margin-right: 5px;
}

td.workflow_name
{
width: 10em;
text-align: left;
}

td.workflow_name pre,
td.task_name pre {
font-size: 1.2em;
}

td.workflow_id,
td.task_id
{
width: 15em;
text-align: left;
}

td.task_tags
{
text-align: left;
max-width: 33em;
}

td.task_id
{
text-align: left;
}

td.task_id span,
td.task_tags span {
display: inline-flex;
}

td.task_tags span pre {
padding-right: 0.5em;
}

td.task_tags i  {
margin-right: 0px;
}

.task_id_actions,
.task_tag_actions {
display: none;
}

.task_id_actions .fa:hover,
.task_tag_actions .fa:hover {
color: blue;
}

.task_id:hover .task_id_actions,
.task_tags:hover .task_tag_actions {
display: flex;
flex-direction: row;
}

td.workflow_index
{
width: 5em;
text-align: left;
}

td.workflow_status
{
width: 20em;
text-align: left;
}

td.task_timer
{
width: 15em;
text-align: left;
}

td.task_timer pre
{
text-overflow: ellipsis;
overflow: hidden;
white-space: nowrap;
}


td.task_icon {
  font-size: 0.75em;
}

td.task_status,
{
width: 15em;
text-align: left;
}

table.workflow_table span {
/* text-transform: uppercase; */
font-family: monospace;
}

table.task_table span {
/* text-transform: uppercase; */
font-family: monospace;
}

table.workflow_table.pending pre,
table.task_table.pending pre,
table.task_table.submitted pre,
table.task_table.missing pre {
color: #9d9d9d; /* gray */
}

table.workflow_table.running pre,
table.task_table.running pre {
color: #cdb62c; /* yellow */
}

table.workflow_table.completed pre,
table.task_table.completed pre {
color: #39aa56; /* green */
}

table.workflow_table.aborted pre,
table.task_table.aborted pre {
color: #FFA07A; /* salmon */
}

table.workflow_table.failed pre,
table.task_table.failed pre {
color: #db4545; /* red */
}

table.task_table {
border: 0px;
border-style: solid;
}
.code_cell .cm-header-1,
.code_cell .cm-header-2,
.code_cell .cm-header-3,
.code_cell .cm-header-4,
.code_cell .cm-header-5,
.code_cell .cm-header-6
{
  font-size: 100%;
  font-style: normal;
  font-weight: normal;
  font-family: monospace;
}

.task_hover {
color: black !important;
}

/* side panel */
#panel-wrapper #panel div.output_area {
display: -webkit-box;
}

#panel-wrapper #panel div.output_subarea {
max_width: 100%;
}

#panel-wrapper #panel .output_scroll {
height: auto;
}

.anchor-cell {
bottom: 5px;
margin-right: 5px;
flex: 0 0 auto;
margin-top: 2em !important;
}

.cm-sos-interpolated {
background-color: rgb(223, 144, 207, 0.4);
}
.cm-sos-sigil {
background-color: rgb(223, 144, 207, 0.4);
}
/*
.cm-sos-script {
font-style: normal;
}

.cm-sos-option {
font-style: italic;
} */


.panel-icons li:hover {
color: green;
}


.bs-callout {
    padding: 20px;
    margin: 20px 0;
    border: 1px solid #eee;
    border-left-width: 5px;
    border-radius: 3px;
}
.bs-callout h4 {
    margin-top: 0 !important;
    margin-bottom: 5px;
    font-weight: 500;
    line-height: 1.1;
    display: block;
    margin-block-start: 1.33em;
    margin-block-end: 1.33em;
    margin-inline-start: 0px;
    margin-inline-end: 0px;
}
.bs-callout p:last-child {
    margin-bottom: 0;
}
.bs-callout code {
    border-radius: 3px;
}
.bs-callout+.bs-callout {
    margin-top: -5px;
}
.bs-callout-default {
    border-left-color: #777;
}
.bs-callout-default h4 {
    color: #777;
}
.bs-callout-primary {
    border-left-color: #428bca;
}
.bs-callout-primary h4 {
    color: #428bca;
}
.bs-callout-success {
    border-left-color: #5cb85c;
}
.bs-callout-success h4 {
    color: #5cb85c;
}
.bs-callout-danger {
    border-left-color: #d9534f;
}
.bs-callout-danger h4 {
    color: #d9534f;
}
.bs-callout-warning {
    border-left-color: #f0ad4e;
}
.bs-callout-warning h4 {
    color: #f0ad4e;
}
.bs-callout-info {
    border-left-color: #5bc0de;
}
.bs-callout-info h4 {
    color: #5bc0de;
}
`);

    if (Jupyter.notebook.kernel) {
      setup_panel();
    } else {
      events.on("kernel_ready.Kernel", setup_panel);
    }
  }

  function add_panel_button() {
    if (!IPython.toolbar) {
      $([IPython.events]).on("app_initialized.NotebookApp", panel_button);
      return;
    }
    if ($("#panel_button").length === 0) {
      IPython.toolbar.add_buttons_group([{
        "label": "Console",
        "icon": "fa-cube",
        "callback": toggle_panel,
        "id": "panel_button"
      }]);
    }
  };

  function safe_css_name(name) {
    return name.replace(/[^a-z0-9_]/g, function(s) {
      var c = s.charCodeAt(0);
      if (c == 32) return '-';
      if (c >= 65 && c <= 90) return '_' + s.toLowerCase();
      return '__' + ('000' + c.toString(16)).slice(-4);
    });
  }

  function patch_CodeCell_get_callbacks() {
    var previous_get_callbacks = CodeCell.prototype.get_callbacks;
    CodeCell.prototype.get_callbacks = function() {
      var that = this;
      var callbacks = previous_get_callbacks.apply(this, arguments);
      var prev_reply_callback = callbacks.shell.reply;
      callbacks.shell.reply = function(msg) {
        return prev_reply_callback(msg);
      };
      return callbacks;
    };
  }


  function add_lan_selector(cell) {
    // for a new cell? NOTE that the cell could be a markdown cell.
    // A selector would be added although not displayed.
    if (!cell.metadata.kernel) {
      var idx = nb.find_cell_index(cell);
      var kernel = 'SoS';
      if (idx > 0) {
        for (idx = idx - 1; idx >= 0; --idx) {
          if (nb.get_cell(idx).cell_type === 'code') {
            kernel = nb.get_cell(idx).metadata['kernel'];
            break;
          }
        }
      }
      cell.metadata.kernel = kernel;
    }
    var kernel = cell.metadata.kernel;
    if (cell.element[0].getElementsByClassName("cell_kernel_selector").length > 0) {
      // update existing list
      var select = $(".cell_kernel_selector", cell.element).empty();
      for (var i = 0; i < window.KernelList.length; i++) {
        select.append($("<option/>")
          .attr("value", window.DisplayName[window.KernelList[i]])
          .text(window.DisplayName[window.KernelList[i]]));
      }
      select.val(kernel);
      return;
    }
    // add a new one
    var select = $("<select/>").attr("id", "cell_kernel_selector")
      .css("margin-left", "0.75em")
      .attr("class", "select-xs cell_kernel_selector");
    for (var i = 0; i < window.KernelList.length; i++) {
      select.append($("<option/>")
        .attr("value", window.DisplayName[window.KernelList[i]])
        .text(window.DisplayName[window.KernelList[i]]));
    }
    select.val(kernel);

    select.change(function() {
      cell.metadata.kernel = window.DisplayName[this.value];
      send_kernel_msg({
        'set-editor-kernel': cell.metadata.kernel
      })

      let kernel_name = window.KernelName[this.value];
      if (kernel_name !== 'sos' && !window.JsLoaded[kernel_name]) {
        load_kernel_js(kernel_name);
      }
      $(cell.element).removeClass( (index, className) => {
         return (className.match(/(^|\s)sos_lan_\S+/g) || []).join(' ');
       }).addClass(safe_css_name(`sos_lan_${this.value}`))
      // https://github.com/vatlab/sos-notebook/issues/55
      cell.user_highlight = {
        name: 'sos',
        base_mode: window.CodeMirrorMode[this.value] || window.LanguageName[this.value] || kernel_name || this.value,
      };
      //console.log(`Set cell code mirror mode to ${cell.user_highlight.base_mode}`)
      cell.code_mirror.setOption('mode', cell.user_highlight);
      save_kernel_info();
    });

    cell.element.find("div.input_area").prepend(select);
    return select;
  }


  function add_panel_icons(cell) {
    let ul = $("<ul/>").addClass('panel-icons').append(
      '<li class="icon_save"><i class="fa fa-file-text-o"></i></li>'
    ).append(
      '<li class="icon_workflow"><i class="fa fa-code"></i></li>'
    ).append(
      '<li class="icon_toc"><i class="fa fa-map-o"></i></li>'
    );
    cell.element.find("div.input_area").prepend(ul);
  }

  function highlight_cells(cells, i, interval) {
    setTimeout(function() {
      if (cells[i].cell_type === 'code' && cells[i].user_highlight) {
        // console.log(`set ${cells[i].user_highlight} for cell ${i}`);
        cells[i].code_mirror.setOption('mode', cells[i].user_highlight === 'auto' ? 'sos' : cells[i].user_highlight);
      }
      if (i < cells.length - 1)
        highlight_cells(cells, i + 1, interval);
    }, interval);
  }

  var onload = function() {

    // setting up frontend using existing metadata (without executing anything)
    load_select_kernel();
    changeCellStyle();
    // if we reload the page, the cached sos_comm will be removed so we will
    // have to re-register sos_comm. In addition, we will need to notify the
    // kernel that the frontend has been refreshed so that it will create
    // another Comm object. This is done by sending another --list-kernel
    // option.
    if (nb.kernel) {
      // this is needed for refreshing a page...
      register_sos_comm();
      wrap_execute();
    } else {
      events.on("kernel_connected.Kernel", function() {
        register_sos_comm();
        wrap_execute();
      });
    }
    events.on("rendered.MarkdownCell", update_toc);
    events.on("create.Cell", function(evt, param) {
      add_lan_selector(param.cell);
      changeStyleOnKernel(param.cell);
    });
    // I assume that Jupyter would load the notebook before it tries to connect
    // to the kernel, so kernel_connected.kernel is the right time to show toc
    // However, it is possible to load a page without rebooting the kernel so
    // a notebook_load event seems also to be necessary. It is a bit of
    // burden to run show_toc twice but hopefully this provides a more consistent
    // user experience.
    //
    events.on("notebook_loaded.Notebook", show_toc);
    // restart kernel does not clear existing side panel.
    events.on("kernel_connected.Kernel", function() {
      // Issue #1: need to re-register sos_comm after kernel is restarted.
      register_sos_comm();
    });
    // #550
    events.on("select.Cell", highlight_toc_item);
    events.on("select.Cell", notify_cell_kernel);

    load_panel();
    add_panel_button();

    // add_download_menu();
    patch_CodeCell_get_callbacks();

    $('li.icon_save').on('click', function () {  // we are letting the li bind to the event
      create_panel_cell('%sossave --to html --force').execute();
      scrollPanel();
    });
    $('li.icon_workflow').on('click', function () {  // we are letting the li bind to the event
      create_panel_cell('%preview --workflow').execute();
      scrollPanel();
    });
    $('li.icon_toc').on('click', function () {  // we are letting the li bind to the event
      create_panel_cell('%toc').execute();
      scrollPanel();
    });

    events.on("kernel_ready.Kernel", function() {
      /* #524. After kernel ready, jupyter would broad cast
       * codemirror mode to all cells, which will overwrite the
       * user mode we have just set. We have no choice but to
       * set codemirror mode again.
       * */
      //nb.set_codemirror_mode("sos");
      highlight_cells(nb.get_cells(), 0, 100);
    });


    // define SOS CodeMirror syntax highlighter
    (function(mod) {
      //if (typeof exports === "object" && typeof module === "object") // CommonJS
      // mod(require("../../lib/codemirror"));
      //else if (typeof define === "function" && define.amd) // AMD
      //  define(["../../lib/codemirror"], mod);
      //else // Plain browser env
      mod(CodeMirror);
    })(function(CodeMirror) {
      "use strict";

      var sosKeywords = ["input", "output", "depends", "parameter"];
      var sosActionWords = ["script", "download", "run", "bash", "sh", "csh",
        "tcsh", "zsh", "python", "python2", "python3", "R", "node", "julia",
        "matlab", "octave", "ruby", "perl", "report", "pandoc", "docker_build",
        "Rmarkdown"
      ];
      var sosMagicWords = ['cd', 'capture', 'clear', 'debug', 'dict', 'expand', 'get',
        'matplotlib', 'paste', 'preview', 'pull', 'push', 'put', 'render',
        'rerun', 'run', 'save', 'sandbox', 'set', 'sessioninfo', 'sosrun',
        'sossave', 'shutdown', 'taskinfo', 'tasks', 'toc', 'use', 'with'
      ]
      var sosFunctionWords = ["sos_run", "logger", "get_output"];

      var hintWords = sosKeywords.concat(sosActionWords).concat(sosFunctionWords)
        .concat(sosMagicWords);

      var sosDirectives = sosKeywords.map(x => x + ":");
      var sosActions = sosActionWords.map(x => x + ":");
      var sosMagics = sosMagicWords.map(x => '%' + x);

      // hint word for SoS mode
      CodeMirror.registerHelper("hintWords", "sos", hintWords);

      var modeMap = {
        'sos': null,
        'python': {
          name: 'python',
          version: 3
        },
        'python2': {
          name: 'python',
          version: 2
        },
        'python3': {
          name: 'python',
          version: 3
        },
        'r': 'r',
        'report': 'markdown',
        'pandoc': 'markdown',
        'download': 'markdown',
        'markdown': 'markdown',
        'ruby': 'ruby',
        'sas': 'sas',
        'bash': 'shell',
        'sh': 'shell',
        'julia': 'julia',
        'run': 'shell',
        'javascript': 'javascript',
        'typescript': {
          name: "javascript",
          typescript: true
        },
        'octave': 'octave',
        'matlab': 'octave',
      }

      function findMode(mode) {
        if (mode in modeMap) {
          return modeMap[mode];
        }
        return null;
      }

      function markExpr(python_mode) {
        return {
          startState: function() {
            return {
              in_python: false,
              sigil: null,
              matched: true,
              python_state: CodeMirror.startState(python_mode),
            };
          },

          copyState: function(state) {
            return {
              in_python: state.in_python,
              sigil: state.sigil,
              matched: state.matched,
              python_state: CodeMirror.copyState(python_mode, state.python_state)
            };
          },

          token: function(stream, state) {
            if (state.in_python) {
              if (stream.match(state.sigil.right)) {
                state.in_python = false;
                state.python_state = CodeMirror.startState(python_mode);
                return "sos-sigil";
              }
              let it = null;
              try {
                it = python_mode.token(stream, state.python_state);
              } catch (error) {
                return "sos-interpolated error" + (state.matched ? "" : " sos-unmatched");
              }
              if (it == 'variable' || it == 'builtin') {
                let ct = stream.current();
                // warn users in the use of input and output in {}
                if (ct === 'input' || ct === 'output')
                  it += ' error';
              }
              return (it ? ("sos-interpolated " + it) : "sos-interpolated") + (state.matched ? "" : " sos-unmatched");
            } else {
              // remove the double brace case, the syntax highlighter
              // does not have to worry (highlight) }}, although it would
              // probably mark an error for single }
              if (state.sigil.left === '{' && stream.match(/\{\{/))
                return null;
              if (stream.match(state.sigil.left)) {
                state.in_python = true;
                // let us see if there is any right sigil till the end of the editor.
                try {
                  let rest = stream.string.slice(stream.pos);
                  if (!rest.includes(state.sigil.right)) {
                    state.matched = false;
                    for (let idx = 1; idx < 5; ++idx) {
                      if (stream.lookAhead(idx).includes(state.sigil.right)) {
                        state.matched = true;
                        break;
                      }
                    }
                  }
                } catch (error) {
                  // only codemirror 5.27.0 supports this function
                }
                return "sos-sigil" + (state.matched ? "" : " sos-unmatched");
              }
              while (stream.next() && !stream.match(state.sigil.left, false)) {}
              return null;
            }
          }
        }
      }

      CodeMirror.defineMode("sos", function(conf, parserConf) {
        let sosPythonConf = {};
        for (let prop in parserConf) {
          if (parserConf.hasOwnProperty(prop)) {
            sosPythonConf[prop] = parserConf[prop];
          }
        }
        sosPythonConf.name = 'python';
        sosPythonConf.version = 3;
        sosPythonConf.extra_keywords = sosActionWords.concat(sosFunctionWords);
        // this is the SoS flavored python mode with more identifiers
        var base_mode = null;
        if ('base_mode' in parserConf && parserConf.base_mode) {
          let mode = findMode(parserConf.base_mode);
          if (mode) {
            base_mode = CodeMirror.getMode(conf, mode);
          } else {
            base_mode = CodeMirror.getMode(conf, parserConf.base_mode)
          }
          // } else {
          //   console.log(`No base mode is found for ${parserConf.base_mode}. Python mode used.`);
          // }
        }
        // if there is a user specified base mode, this is the single cell mode
        if (base_mode) {
          var python_mode = CodeMirror.getMode({}, {
            name: 'python',
            version: 3
          });
          var overlay_mode = markExpr(python_mode);
          return {
            startState: function() {
              return {
                sos_mode: true,
                base_state: CodeMirror.startState(base_mode),
                overlay_state: CodeMirror.startState(overlay_mode),
                // for overlay
                basePos: 0,
                baseCur: null,
                overlayPos: 0,
                overlayCur: null,
                streamSeen: null
              };
            },

            copyState: function(state) {
              return {
                sos_mode: state.sos_mode,
                base_state: CodeMirror.copyState(base_mode, state.base_state),
                overlay_state: CodeMirror.copyState(overlay_mode, state.overlay_state),
                // for overlay
                basePos: state.basePos,
                baseCur: null,
                overlayPos: state.overlayPos,
                overlayCur: null
              };
            },

            token: function(stream, state) {
              if (state.sos_mode) {
                if (stream.sol()) {
                  let sl = stream.peek();
                  if (sl == '!') {
                    stream.skipToEnd();
                    return "meta";
                  } else if (sl == '#') {
                    stream.skipToEnd();
                    return 'comment'
                  }
                  for (var i = 0; i < sosMagics.length; i++) {
                    if (stream.match(sosMagics[i])) {
                      if (sosMagics[i] === "%expand") {
                        // if there is no :, the easy case
                        if (stream.eol() || stream.match(/\s*$/, false)) {
                          state.overlay_state.sigil = {
                            'left': '{',
                            'right': '}'
                          }
                        } else {
                          let found = stream.match(/\s+(\S+)\s+(\S+)$/, false);
                          if (found) {
                            state.overlay_state.sigil = {
                              'left': found[1],
                              'right': found[2]
                            }
                          } else {
                            state.overlay_state.sigil = null;
                          }
                        }
                      }
                      // the rest of the lines will be processed as Python code
                      return "meta";
                    }
                  }
                  state.sos_mode = false;
                } else {
                  stream.skipToEnd();
                  return null;
                }
              }

              if (state.overlay_state.sigil) {
                if (stream != state.streamSeen ||
                  Math.min(state.basePos, state.overlayPos) < stream.start) {
                  state.streamSeen = stream;
                  state.basePos = state.overlayPos = stream.start;
                }

                if (stream.start == state.basePos) {
                  state.baseCur = base_mode.token(stream, state.base_state);
                  state.basePos = stream.pos;
                }
                if (stream.start == state.overlayPos) {
                  stream.pos = stream.start;
                  state.overlayCur = overlay_mode.token(stream, state.overlay_state);
                  state.overlayPos = stream.pos;
                }
                stream.pos = Math.min(state.basePos, state.overlayPos);

                // state.overlay.combineTokens always takes precedence over combine,
                // unless set to null
                return state.overlayCur ? state.overlayCur : state.baseCur;
              } else {
                return base_mode.token(stream, state.base_state);
              }
            },

            indent: function(state, textAfter) {
              // inner indent
              if (!state.sos_mode) {
                if (!base_mode.indent) return CodeMirror.Pass;
                return base_mode.indent(state.base_state, textAfter);
              } else {
                // sos mode has no indent
                return 0;
              }
            },

            innerMode: function(state) {
              return state.sos_mode ? {
                state: state.base_state,
                mode: base_mode
              } : null;
            },

            lineComment: "#",
            fold: "indent"
          };
        } else {
          // this is SoS mode
          base_mode = CodeMirror.getMode(conf, sosPythonConf);
          overlay_mode = markExpr(base_mode);
          return {
            startState: function() {
              return {
                sos_state: null,
                base_state: CodeMirror.startState(base_mode),
                overlay_state: CodeMirror.startState(overlay_mode),
                inner_mode: null,
                inner_state: null,
                // for overlay
                basePos: 0,
                baseCur: null,
                overlayPos: 0,
                overlayCur: null,
                streamSeen: null
              };
            },

            copyState: function(state) {
              return {
                sos_state: state.sos_state,
                base_state: CodeMirror.copyState(base_mode, state.base_state),
                overlay_state: CodeMirror.copyState(overlay_mode, state.overlay_state),
                inner_mode: state.inner_mode,
                inner_state: state.inner_mode && CodeMirror.copyState(state.inner_mode, state.inner_state),
                // for overlay
                basePos: state.basePos,
                baseCur: null,
                overlayPos: state.overlayPos,
                overlayCur: null
              };
            },

            token: function(stream, state) {
              if (stream.sol()) {
                let sl = stream.peek();
                if (sl == '[') {
                  // header, move to the end
                  if (stream.match(/^\[.*\]$/, false)) {
                    // if there is :
                    if (stream.match(/^\[[\s\w_,-]+:/)) {
                      state.sos_state = 'header_option';
                      return "header line-section-header";
                    } else if (stream.match(/^\[[\s\w,-]+\]$/)) {
                      // reset state
                      state.sos_state = null;
                      state.inner_mode = null;
                      return "header line-section-header";
                    }
                  }
                } else if (sl == '!') {
                  stream.eatWhile(/\S/);
                  return "meta";
                } else if (sl == '#') {
                  stream.skipToEnd();
                  return "comment";
                } else if (sl == '%') {
                  stream.eatWhile(/\S/);
                  return "meta";
                } else if (state.sos_state && state.sos_state.startsWith('entering ')) {
                  // the second parameter is starting column
                  let mode = findMode(state.sos_state.slice(9).toLowerCase());
                  state.inner_mode = CodeMirror.getMode({}, mode);
                  state.inner_state = CodeMirror.startState(state.inner_mode, stream.indentation());
                  state.sos_state = null;
                }
                for (var i = 0; i < sosDirectives.length; i++) {
                  if (stream.match(sosDirectives[i])) {
                    // the rest of the lines will be processed as Python code
                    state.sos_state = 'directive_option'
                    return "keyword strong";
                  }
                }
                for (var i = 0; i < sosActions.length; i++) {
                  if (stream.match(sosActions[i])) {
                    // switch to submode?
                    if (stream.eol()) {
                      // really
                      let mode = findMode(stream.current().slice(0, -1).toLowerCase());
                      if (mode) {
                        state.sos_state = "entering " + stream.current().slice(0, -1);
                      } else {
                        state.sos_state = 'unknown_language';
                      }
                    } else {
                      state.sos_state = 'start ' + stream.current().slice(0, -1);
                    }
                    state.overlay_state.sigil = null;
                    return "builtin strong";
                  }
                }
                // if unknown action
                if (stream.match(/\w+:/)) {
                  state.overlay_state.sigil = null;
                  state.sos_state = 'start ' + stream.current().slice(0, -1);
                  return "builtin strong";
                }
              } else if (state.sos_state == 'header_option') {
                // stuff after :
                if (stream.peek() == ']') {
                  // move next
                  stream.next();
                  // ] is the last char
                  if (stream.eol()) {
                    state.sos_state = null;
                    state.inner_mode = null;
                    return "header line-section-header";
                  } else {
                    stream.backUp(1);
                    let it = base_mode.token(stream, state.base_state);
                    return it ? it + ' sos-option' : null;
                  }
                } else {
                  let it = base_mode.token(stream, state.base_state);
                  return it ? it + ' sos-option' : null;
                }
              } else if (state.sos_state == 'directive_option') {
                // stuff after input:, R: etc
                if (stream.peek() == ',') {
                  // move next
                  stream.next();
                  // , is the last char, continue option line
                  if (stream.eol()) {
                    stream.backUp(1);
                    let it = base_mode.token(stream, state.base_state);
                    return it ? it + ' sos-option' : null;
                  }
                  stream.backUp(1);
                } else if (stream.eol()) {
                  // end of line stops option mode
                  state.sos_state = null;
                  state.inner_mode = null;
                }
                let it = base_mode.token(stream, state.base_state);
                return it ? it + ' sos-option' : null;
              } else if (state.sos_state && state.sos_state.startsWith("start ")) {

                // try to understand option expand=
                if (stream.match(/expand\s*=\s*True/, false)) {
                  // highlight {}
                  state.overlay_state.sigil = {
                    'left': '{',
                    'right': '}'
                  }
                } else {
                  let found = stream.match(/expand\s*=\s*"(\S+) (\S+)"/, false);
                  if (!found)
                    found = stream.match(/expand\s*=\s*'(\S+) (\S+)'/, false);
                  if (found) {
                    state.overlay_state.sigil = {
                      'left': found[1],
                      'right': found[2]
                    }
                  }
                }
                let token = base_mode.token(stream, state.base_state);
                // if it is end of line, ending the starting switch mode
                if (stream.eol() && stream.peek() !== ',') {
                  // really
                  let mode = findMode(state.sos_state.slice(6).toLowerCase());
                  if (mode) {
                    state.sos_state = "entering " + state.sos_state.slice(6);
                  } else {
                    state.sos_state = 'unknown_language';
                  }
                }
                return token + ' sos-option';
              }
              // can be start of line but not special
              if (state.sos_state == 'unknown_language') {
                // we still handle {} in no man unknown_language
                if (state.overlay_state.sigil) {
                  return overlay_mode.token(stream, state.overlay_state);
                } else {
                  stream.skipToEnd();
                  return null;
                }
              } else if (state.inner_mode) {
                let it = 'sos_script ';
                if (!state.overlay_state.sigil) {
                  let st = state.inner_mode.token(stream, state.inner_state);
                  return st ? it + st : null;
                } else {
                  // overlay mode, more complicated
                  if (stream != state.streamSeen ||
                    Math.min(state.basePos, state.overlayPos) < stream.start) {
                    state.streamSeen = stream;
                    state.basePos = state.overlayPos = stream.start;
                  }

                  if (stream.start == state.basePos) {
                    state.baseCur = state.inner_mode.token(stream, state.inner_state);
                    state.basePos = stream.pos;
                  }
                  if (stream.start == state.overlayPos) {
                    stream.pos = stream.start;
                    state.overlayCur = overlay_mode.token(stream, state.overlay_state);
                    state.overlayPos = stream.pos;
                  }
                  stream.pos = Math.min(state.basePos, state.overlayPos);
                  // state.overlay.combineTokens always takes precedence over combine,
                  // unless set to null
                  return (state.overlayCur ? state.overlayCur : state.baseCur) + " sos-script";
                }
              } else {
                return base_mode.token(stream, state.base_state);
              }
            },

            indent: function(state, textAfter) {
              // inner indent
              if (state.inner_mode) {
                if (!state.inner_mode.indent) return CodeMirror.Pass;
                return state.inner_mode.indent(state.inner_mode, textAfter) + 2;
              } else {
                return base_mode.indent(state.base_state, textAfter);
              }
            },

            innerMode: function(state) {
              return state.inner_mode ? null : {
                state: state.base_state,
                mode: base_mode
              };
            },

            lineComment: "#",
            fold: "indent",
            electricInput: /^\s*[\}\]\)]$/,
          };
        };
      }, "python");

      CodeMirror.defineMIME("text/x-sos", "sos");
      // bug vatlab / sos - notebook #55
      CodeMirror.autoLoadMode = function() {};
    });
  }

  return {
    onload: onload
  }
})<|MERGE_RESOLUTION|>--- conflicted
+++ resolved
@@ -905,20 +905,11 @@
 
           let cellIndex=nb.find_cell_index(cell);
           let nextCell=nb.get_cell(cellIndex+1)
-<<<<<<< HEAD
-          console.log(cell.metadata.kernel)
-          console.log(nextCell.metadata.kernel)
-          if (nextCell.get_text()===""){
-            nextCell.metadata.kernel=cell.metadata.kernel
-            changeStyleOnKernel(nextCell);
-          }
-=======
+
           if (nextCell !== null && cellIndex+2===nb.get_cells().length && nextCell.get_text()===""){
             nextCell.metadata.kernel=cell.metadata.kernel
             changeStyleOnKernel(nextCell);
           }
-
->>>>>>> 0a34587a
         } else if (cell.metadata.tags && cell.metadata.tags.indexOf("report_output") >= 0) {
           // #639
           // if kernel is different, changeStyleOnKernel would set report_output.
